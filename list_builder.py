#!/usr/bin/env python
from __future__ import print_function, division
import sys
import os
import datetime
import multiprocessing
import subprocess
import pdb
import shutil
import numpy as np
import requests
from astropy.io import ascii
from astropy.table import Table
from scipy.interpolate import interp1d
from pprint import pformat
from os.path import split, join, exists
import argparse

# DONE: warn when neighbor criteria push below completeness limit in K for 2MASS
# N/A : flag stars at poles in RA/Dec as potentially having undetected neighbors
#        -> per casual tests and Jay's email, handles singularities at poles
# TODO: generate sky plots of results

from list_specs import target_lists, jay_lists

# Skip anything that touches the filesystem (for debugging)
#PRETEND = False
# Query the ecliptic poles only (faster, saves in target_lists_cvz_only)
#CVZ_ONLY = True
#NEAR_CVZ_ONLY = False
#NEAR_CVZ_ELAT = 75
# Number of workers (32 for telserv1)
#N_PROCESSES = 16
#N_PROCESSES = 1
# Number of star entries per chunk of list (chunks are inputs to cone
# searches)
# 1000 star chunks leads to 300 - 1500 MB neighbor lists
CHUNK_SIZE = 1000
# Switch off multiprocessing for better tracebacks in debugging
MULTIPROCESS_CHUNKS = True
# Keep intermediate files for debugging
KEEP_INTERMEDIATES = False
# This is maybe the wrong way to handle this cutoff, but here's the
# reasoning. 2MASS is complete to K < 14.3 in "unconfused regions" of
# the sky. Elsewhere in the 2MASS PSC manual, it says the limits can
# be affected by up to 1 mag in regions near the galactic plane,
# so out of an abundance of caution I picked 13.3 as the cutoff where
# 2MASS PSC is supplemented with additional cone searches in GSC-II
#
# See http://www.ipac.caltech.edu/2mass/releases/allsky/doc/sec2_2.html
# for details
TWOMASS_COMPLETENESS_K = 13.3
# For debugging, feed a list of stars with supposedly no neighbors
# back into an RDLIST+ search and ensure no neighbors are found
# (doesn't work when the spec says no *brighter* neighbors, since
# that needs more than just query_2mass to apply)
DOUBLE_CHECK_NEIGHBORS = False

RADIUS_DEGREES_FORMAT = '{:1.5f}'
SERVICE_URL_TEMPLATE = "http://gsss.stsci.edu/webservices/vo/ConeSearch.aspx?RA={ra:03.9}&DEC={dec:02.8}&SR={rdeg}&FORMAT=CSV&CAT=GSC23"

# These globals are set in the if __name__ == "__main__" block
_pool = None
_manager = None

def _log(*args):
    """
    Helper to log things with the process name (MainProcess, PoolWorker-N, etc.)
    """
    name = multiprocessing.current_process().name
    ts = datetime.datetime.now().isoformat()
    print(
        '[{}:{}]'.format(name, ts) + 
        ' ' + 
        ' '.join(map(str, args))
    )

def check_separation(point_a, point_b, radius_degrees):
    """
    ((long, lat) in deg, (long, lat) in deg, radius in deg) -> True or False

    If the central angle between the two points, as computed by the haversine
    formula, is less than or equal to the radius in degrees, True is returned.

    https://en.wikipedia.org/wiki/Haversine_formula
    """
    import math

    long1, lat1 = point_a
    long2, lat2 = point_b

    lambda1, phi1 = long1 * math.pi / 180.0, lat1 * math.pi / 180.0
    lambda2, phi2 = long2 * math.pi / 180.0, lat2 * math.pi / 180.0

    def haversine(theta):
        return math.sin(theta / 2.0) ** 2

    hav_d_over_r = haversine(phi2 - phi1) + \
        math.cos(phi1) * math.cos(phi2) * haversine(lambda2 - lambda1)

    central_angle_rad = 2 * math.asin(math.sqrt(hav_d_over_r))
    central_angle_deg = central_angle_rad * 180.0 / math.pi

    if central_angle_deg <= radius_degrees:
        return True
    else:
        return False

def run_command(command_args, input_from=None, output_to=None, pretend=False):
    """
    Take an argument list starting with a path to an executable
    and run, redirecting output to files specified by a path name
    (`input_from` or `output_to`)
    """
    command_string = ' '.join(command_args) + ' '
    if input_from is not None:
        command_string += "< {} ".format(input_from)
    if output_to is not None:
        command_string += "> {}".format(output_to)
    _log(command_string)

    if not pretend:
        input_file = open(input_from) if input_from else None
        output_file = open(output_to, 'w') if output_to else None
        try:
            return_code = subprocess.check_call(
                command_args,
                stdin=input_file,
                stdout=output_file,
                stderr=subprocess.STDOUT
            )
        except subprocess.CalledProcessError:
            if input_from is not None:
                input_file.close()
            if output_to is not None:
                output_file.flush()
                output_file.close()
                if not KEEP_INTERMEDIATES:
                    os.remove(output_to)
            raise
        else:
            if input_from is not None:
                input_file.close()
            if output_to is not None:
                output_file.flush()
                output_file.close()

def load_base_stars(filename):
    """A slow / memory-inefficient algorithm to build a map from
    U00000XYZ indices back to the original lines in the star list

    Returns a set `indices` and a dict `lookup` (which is maybe
    inefficient because dict keys are a set, but I think I use the
    set intersection operators somewhere)
    """
    indices = set()
    lookup = {}
    with open(filename, 'r') as f:
        for line in f:
            if line[0] == '#':
                continue
            idx = line.split()[-1]  # Keep the identifier Jay's code spits out
            lookup[idx] = line
            indices.add(idx)
    return indices, lookup

def chunk_list(base_list_path, chunk_size=CHUNK_SIZE, pretend=False):
    """Takes a path to a list, makes new files with the ".chunk_00000"
    suffix for every `CHUNK_SIZE` lines from the input
    """
    chunk_template = '.chunk_{:05}'
    if pretend and not exists(base_list_path):
        return [base_list_path + chunk_template.format(i+1) for i in range(10)]
    line_count = 0
    chunk_count = 1
    if not pretend:
        chunk = open(base_list_path + chunk_template.format(1), 'w')
    else:
        chunk = None
    chunk_paths = [base_list_path + chunk_template.format(1)]
    # _log('first chunk = {}'.format(chunk_paths[0]))
    with open(base_list_path, 'r') as base_list:
        for idx, line in enumerate(base_list):
            if not pretend:
                chunk.write(line)
            
            if (idx + 1) % chunk_size == 0:
                # write/close chunk, open new file for next
                if not pretend:
                    chunk.close()
                chunk_count += 1
                if not pretend:
                    chunk = open(base_list_path + chunk_template.format(chunk_count), 'w')
                chunk_paths.append(base_list_path + chunk_template.format(chunk_count))
                # _log('next chunk = {}'.format(chunk_paths[-1]))
    if not pretend:
        chunk.close()
    return chunk_paths

def compute_base_list(k_min, k_max, spec, pretend=False):
    """Simply query for stars in some magnitude range, optionally
    limiting the ecliptic latitude. The resulting file path is returned, and will
    be of the form `cache/base_<k_min>_k_<k_max>`"""
    # generate filename
    k_min_string = '{:1.1f}'.format(k_min)
    k_max_string = '{:1.1f}'.format(k_max)
    base_list_name = 'base_{}_k_{}'.format(k_min_string, k_max_string)
    elat_min = spec.get('elat')
    if elat_min is not None:
        base_list_name += "_ELAT_MIN_{:d}".format(elat_min)
#    if CVZ_ONLY:
#        base_list_name += "_cvz"
#    elif NEAR_CVZ_ONLY:
#        base_list_name += "_nearcvz"
    base_list_path = join('cache', base_list_name)
    # build args list
    args = [
        './query_2mass',
        'MK_MIN={}'.format(k_min_string),
        'MK_MAX={}'.format(k_max_string)
    ]
    # test existence
    if exists(base_list_path):
        _log("{} exists".format(base_list_path))
        return base_list_path, count_non_comment_lines(base_list_path, pretend=pretend)
    if elat_min is not None:
        north_args = args + ['EB_MIN={}'.format(elat_min), 'EB_MAX={}'.format(90)]
        north_path = base_list_path + '.north'
        run_command(north_args, output_to=north_path, pretend=pretend)
        south_args = args + ['EB_MAX={}'.format(-elat_min), 'EB_MIN={}'.format(-90)]
        south_path = base_list_path + '.south'
        run_command(south_args, output_to=south_path, pretend=pretend)
        run_command(['cat', north_path, south_path], output_to=base_list_path, pretend=pretend)
    else:
        run_command(args, output_to=base_list_path, pretend=pretend)

    return base_list_path, count_non_comment_lines(base_list_path, pretend=pretend)

def prune_stars_with_neighbors(base_list_path, neighbor_list_path, output_list_path, only_reject_brighter_neighbors, pretend=False):
    """Takes a base list (or chunk of a base list) and a corresponding
    neighbor list. Produces an output list at `output_list_path` with
    the stars from `base_list_path` that have *no* neighbors
    in the neighbor list"""
    if exists(output_list_path):
        _log("{} exists".format(output_list_path))
        return output_list_path, count_non_comment_lines(output_list_path, pretend=pretend)

    if not pretend:
        base_indices, base_lookup = load_base_stars(base_list_path)
        with open(neighbor_list_path, 'r') as f:
            comment_lines = 0
            for idx, line in enumerate(f):
                if line[0] == '#':
                    comment_lines += 1
                    continue
                if len(line.strip()) == 0:
                    continue
                parts = line.split()
                if parts[0] == 'END':
                    continue
                base_idx = parts[-1]
                if only_reject_brighter_neighbors:
                    try:
                        neighbor_mag = float(parts[4])
                        base_mag = float(parts[13])
                        if neighbor_mag < base_mag:  # smaller is brighter
                            base_indices.discard(base_idx)
                    except:
                        print(parts)
                        raise
                else:
                    base_indices.discard(base_idx)
        _log("pruning base list {} with neighbor list {}".format(base_list_path, neighbor_list_path))
        _log("base stars: {} entries".format(len(base_lookup.keys())))
        _log("neighbor stars: {} entries".format(
           idx + 1 - comment_lines
        ))
        _log("keeping {} entries from base list".format(len(base_indices)))
        with open(output_list_path, 'w') as f:
            for base_idx in base_indices:
                f.write(base_lookup[base_idx])
    if only_reject_brighter_neighbors:
        _log("create {} with brighter-neighbor-having stars removed".format(output_list_path))
    else:
        _log("create {} with neighbor-having stars removed".format(output_list_path))
    return output_list_path, len(base_indices)

def gsc_prune_stars_with_neighbors(base_list_path, output_list_path, delta_k, radius_arcmin, only_reject_brighter_neighbors):
    _log("gsc_prune_stars_with_neighbors({}, {}, {}, {}, {})".format(
        base_list_path,
        output_list_path,
        delta_k,
        radius_arcmin,
        only_reject_brighter_neighbors
    ))
    radius_degrees_string = RADIUS_DEGREES_FORMAT.format(radius_arcmin / 60.)  # radius to degrees
    base_list = ascii.read(
        base_list_path,
        names=['RA', 'Dec', 'J', 'H', 'K', 'qual', 'idx'],
        guess=False,
        format='no_header',
        comment=r'^#.+'
    )
    # output_list = Table(dtype=base_list.dtype)
    # The above doesn't work to make an empty table (it says it has no columns)
    # so be annoyingly thorough in specifying it...
    output_list = Table(names=['RA', 'Dec', 'J', 'H', 'K', 'qual', 'idx'], dtype=['<f8', '<f8', '<f8', '<f8', '<f8', 'S3', 'S9'])
    count_zero_neighbors, count_2mass_artifacts, count_missing_gscmag, count_cant_interpolate,\
    count_approx_k_too_bright, count_neighb_k_too_bright = 0, 0, 0, 0, 0, 0
    count_K_est_from_NpgMag, count_K_est_from_JpgMag_minus_FpgMag, count_K_est_from_JpgMag, count_K_est_from_FpgMag = 0, 0, 0, 0
    bj_rf = np.array([0.0, 0.5, 1.0, 2.0, 2.5, 3.0])  # B_J is JpgMag, R_F is FpgMag, bj_rf = JpgMag - FpgMag
    c_bk = np.array([1.5, 1.5, 2.3, 4.8, 7.0, 7.0])
    c_bk_interpolator = interp1d(bj_rf, c_bk)

    for row in base_list:
        query_url = SERVICE_URL_TEMPLATE.format(
            ra=row['RA'],
            dec=row['Dec'],
            rdeg=radius_degrees_string
        )
        resp = requests.get(query_url)
        # make an astropy table out of the csv table
        table = ascii.read(resp.text, guess=False, format='csv', comment=r'#.+')
        # neighbors will be those stars without KMag (because if they had KMags, they'd be in 2MASS)
        # find any non-99 kmag values. there should not be any, if the query_2mass tool worked right
        # NTZ: GSC neighbors with defined K mag are fine as long as they are fainter than the isolation spec;
        #      build in a consistency check with query_2mass.
        if len(table[(table['KMag'] != 99.99)]) != 1:
            # More than one star in the GSC with a defined K mag; need to separate the target candidate.
            id_target = table[table['KMag'] == np.sort(table['KMag'])[0]]['objID'][0] # Get the ID number of the target candidate
            neighbors = table[table['objID'] != id_target]
        else:
            neighbors = table[table['KMag'] == 99.99]
        if len(neighbors) == 0:
            # if no neighbors at *all*, go right to appending to output list
            output_list.add_row(row)
            count_zero_neighbors += 1
            continue
        F_miss = ( neighbors['FpgMag'] == 99.99 )
        J_miss = ( neighbors['JpgMag'] == 99.99 )
        N_miss = ( neighbors['NpgMag'] == 99.99 )
        K_miss = ( neighbors['KMag'] == 99.99 )

        if np.any(F_miss & J_miss & N_miss & K_miss):
            # Discard target candidate if any neighbor lacks R_F, B_J, I_N, and K mags
            count_missing_gscmag += 1
            _log("A neighbor missing F, J, N, and K mags:")
            _log("query_url: ", query_url)
            continue
        else:
            # All neighbors have enough flux information to either estimate, or
            # at least place a lower bound on their K mags
            K_miss_rows = np.where( K_miss.data )
            for kmr in K_miss_rows[0]:
                if F_miss[kmr] & J_miss[kmr]:
                    # Using only the N mag, place lower limit on K with an extremely conservative (red) I - K color
                    neighbors['KMag'][kmr] = neighbors['NpgMag'][kmr] - 4.
                    count_K_est_from_NpgMag += 1
                elif F_miss[kmr]:
                    # Place lower limit on K with an extremely red B_J - K = 7.0 (Anderson 2009)
                    neighbors['KMag'][kmr] = neighbors['JpgMag'][kmr] - 7.
                    count_K_est_from_JpgMag += 1
                elif J_miss[kmr]:
                    # Place lower limit on K with an extremely red R_F - K = 4.5 (Anderson 2009)
                    neighbors['KMag'][kmr] = neighbors['FpgMag'][kmr] - 4.5
                    count_K_est_from_FpgMag += 1
                else:
                    Jpg_minus_Fpg = neighbors['JpgMag'][kmr] - neighbors['FpgMag'][kmr]
                    if np.min(bj_rf) <= Jpg_minus_Fpg <= np.max(bj_rf):
                        # interpolate a K mag using color relation in Anderson 2009
                        try:
                            c_bk_approx = c_bk_interpolator(neighbors['JpgMag'][kmr] - neighbors['FpgMag'][kmr]) # (B_J - R_F)
                        except ValueError:
                            _log("Out of range (JpgMag - FpgMag) value processing neighbors of {}".format(base_list_path))
                            count_cant_interpolate += 1
                            continue
                        # c_bk = b_j - k_2mass -> k_2mass (approx) = b_j - c_bk
                        neighbors['KMag'][kmr] = neighbors['JpgMag'][kmr] - c_bk_approx
                        count_K_est_from_JpgMag_minus_FpgMag += 1
                    else:
                        # Assume a red R_F - K color
                        neighbors['KMag'][kmr] = neighbors['FpgMag'][kmr] - 4.5
                        count_K_est_from_FpgMag += 1

            if np.any(neighbors['KMag'] < row['K'] + delta_k):
                _log("Neighbor with violating K mag:")
                _log("query_url: ", query_url)
                count_approx_k_too_bright += 1
                continue
            else:
                output_list.add_row(row)

    output_list.write(output_list_path, format='ascii.no_header')
    _log("Kept", len(output_list), "of", len(base_list))
    _log("Entries kept because zero neighbors were found:", count_zero_neighbors)
#    _log("Entries discarded because of 2MASS artifacts: ", count_2mass_artifacts)
    _log("Entries discarded because magnitudes weren't available for neighbors:", count_missing_gscmag)
    _log("Entries discarded because can't approximate K mag (input out of range):", count_cant_interpolate)
    _log("Entries discarded because approximate K mag (from Jpg - Fpg color) too bright:", count_approx_k_too_bright)
    _log("Number of K mag estimates from I_N:", count_K_est_from_NpgMag)
    _log("Number of K mag estimates from R_F:", count_K_est_from_FpgMag)
    _log("Number of K mag estimates from B_J:", count_K_est_from_JpgMag)
    _log("Number of K mag estimates from B_J - R_F:", count_K_est_from_JpgMag_minus_FpgMag)
    return output_list_path, len(output_list)

def find_neighbors(base_list_path, delta_k, radius_arcmin, pretend=False):
    """Query 2MASS for all the neighbors within radius_arcmin arcminutes
    and (if not None) delta_k magnitudes"""
    _, base_list_name = split(base_list_path)

    radius_degrees_string = RADIUS_DEGREES_FORMAT.format(radius_arcmin / 60.)  # radius to degrees
    args = [
        './query_2mass',
        'RDLIST+',
        'DR_MIN=0.001',
        'DR_MAX={}'.format(radius_degrees_string)
    ]
    output_list_path = base_list_path + '.neighbors_r_{}'.format(radius_degrees_string)

    if delta_k is not None:
        delta_k_string = '{:1.1f}'.format(delta_k)
        output_list_path += '_dk_' + delta_k_string
        args.append('DK_MAX={}'.format(delta_k_string))

    run_command(args, input_from=base_list_path, output_to=output_list_path, pretend=pretend)

    return output_list_path

def _process_chunk_for_neighbors(chunk_path, delta_k, radius_arcmin, output_list_path, output_list_lock,
                                 only_reject_brighter_neighbors, must_check_gsc, pretend=False):
    """Used in `find_stars_without_neighbors` to neighbor-search and
    then write out those stars with no neighbors to `output_list_path`

    Uses a multiprocessing Lock (`output_list_lock`) to ensure
    the multiple jobs writing to the output list are well behaved"""
    _log("neighbor searching {}".format(chunk_path))
    _log("args:", (chunk_path, delta_k, radius_arcmin, output_list_path, output_list_lock, only_reject_brighter_neighbors, must_check_gsc, pretend))
    starting_total = count_non_comment_lines(chunk_path, pretend=pretend)
    # run cone search
    chunk_neighbors_path = find_neighbors(chunk_path, delta_k, radius_arcmin, pretend=pretend)
    # filter base list chunk
    pruned_chunk_path, n_kept_stars = prune_stars_with_neighbors(chunk_path, chunk_neighbors_path, chunk_path + '.pruned', only_reject_brighter_neighbors)
    _log("Chunk pruned with dk < {} r < {}: {} of {} remaining".format(delta_k, radius_arcmin, n_kept_stars, starting_total))
    # pedantically double-check this output
    if DOUBLE_CHECK_NEIGHBORS and delta_k is not None:
        radius_degrees_string = RADIUS_DEGREES_FORMAT.format(radius_arcmin / 60.)  # radius to degrees
        commandstring = "./query_2mass RDLIST+ DR_MIN=0.001 DR_MAX={} DK_MAX={} < {}".format(radius_degrees_string, delta_k, pruned_chunk_path)
        _log(commandstring)
        output = subprocess.check_output(commandstring, shell=True)
        if output != '#NARGs:  4\n# OPEN BASE.DATA for map...\n# OPEN BASE.DATA for work...\n  \n END OF INPUT FILE...\n  \n':
            raise ValueError("Failed double-check of {} with dr {} and dk {}. Output was\n\n".format(pruned_chunk_path, radius_degrees_string, delta_k, output))
        else:
            _log("Checked output from the above command, consistent with all 2MASS-neighbor-having-stars removed")
    # check GSC if necessary
    if must_check_gsc and n_kept_stars > 0:
        pruned_chunk_path, n_kept_stars = gsc_prune_stars_with_neighbors(pruned_chunk_path, pruned_chunk_path + '.gsc_pruned', delta_k, radius_arcmin, only_reject_brighter_neighbors)
        _log("Chunk pruned using GSC with dk < {} r < {}: {} of {} remaining".format(delta_k, radius_arcmin, n_kept_stars, starting_total))

    # append kept stars to final list
    _log("Append remaining stars from {} to {}".format(pruned_chunk_path, output_list_path))
    if pretend:
        return  # bail before we touch any files
    if n_kept_stars > 0:
        # don't bother waiting on the lock if there's nothing to write
        if output_list_lock is not None:
            with output_list_lock:
                _log("Acquired lock on {}".format(output_list_path))
                with open(output_list_path, 'a') as output_list:
                    for line in open(pruned_chunk_path):
                        output_list.write(line)
        else:
            with open(output_list_path, 'a') as output_list:
                for line in open(pruned_chunk_path):
                    output_list.write(line)
    # remove chunk and neighbors for chunk
    if not KEEP_INTERMEDIATES:
        _log("remove {}".format(pruned_chunk_path))
        _log("remove {}".format(chunk_neighbors_path))
        _log("remove {}".format(chunk_path))
        os.remove(pruned_chunk_path)
        os.remove(chunk_neighbors_path)
        os.remove(chunk_path)
    return n_kept_stars

def find_stars_without_neighbors(base_list_path, delta_k, radius_arcmin, only_reject_brighter_neighbors, must_check_gsc, pretend=False):
    """Given a base list and constraints on `delta_k`, `radius_arcmin`,
    and whether only brighter neighbors disqualify a target, execute
    a parallelized search for neighbors in chunks from the base list.

    Uses a multiprocessing Pool (`_pool`) and apply_async to farm out
    units of work."""
    # generate filename incorporating base list name
    radius_degrees_string = RADIUS_DEGREES_FORMAT.format(radius_arcmin / 60.)  # radius to degrees
    _, base_list_name = split(base_list_path)
    if delta_k is not None:
        delta_k_string = '{:1.1f}'.format(delta_k)
        neighbor_list_name = 'neighbors_r_{}_dk_{}_for_{}'.format(radius_degrees_string, delta_k_string, base_list_name)
    else:
        delta_k_string = ''
        neighbor_list_name = 'neighbors_r_{}_for_{}'.format(radius_degrees_string, base_list_name)
    neighbor_list_path = join('cache', neighbor_list_name)
    # _log("base name for neighbor search chunks {}".format(neighbor_list_name))
    
    _, base_list_name = split(base_list_path)
    neighbor_list_name, _ = neighbor_list_name.split('_for_')
    output_list_name = '{}_without_{}'.format(base_list_name, neighbor_list_name)
    output_list_path = join('cache', output_list_name)
    if exists(output_list_path):
        return output_list_path, count_non_comment_lines(output_list_path, pretend=pretend)

    if not pretend:
        output_list = open(output_list_path, 'w')
        header = """# base list: {}
# rejecting stars with neighbors
# ... of delta K mag <= {}
# ... within radius <= {} degrees
# ... and only if they're brighter? {}
"""
        output_list.write(header.format(base_list_path, delta_k_string, radius_degrees_string, only_reject_brighter_neighbors))
        output_list.close()
    else:
        output_list = None

    # use a lock to coordinate access to output_list_path
    output_list_lock = _manager.Lock()

    # chunk the base list
    chunk_paths = chunk_list(base_list_path, pretend=pretend)
    # _log("chunk_paths = {}".format(chunk_paths))
    # neighbor search all the base chunks
    if MULTIPROCESS_CHUNKS:
        results = []
        for chunk_path in chunk_paths:
            _log("Submitting task for {}".format(chunk_path))
            args = (chunk_path,
                    delta_k,
                    radius_arcmin,
                    output_list_path,
                    output_list_lock,
                    only_reject_brighter_neighbors,
                    must_check_gsc,
                    pretend)
            res = _pool.apply_async(_process_chunk_for_neighbors, args)
            results.append((res, args))

        n_stars_kept = 0
        for r, args in results:
            try:
                total = r.get()
            except:
                _log("Exception processing chunk:")
                _log("_process_chunk_for_neighbors{}".format(args))
                total = 0
                _log("total = 0 (reassign otherwise)")
                import code
<<<<<<< HEAD
=======
#                code.interact(local=locals(), global=globals())
>>>>>>> 417973e3
                code.interact(local=dict(globals(), **locals()))
            n_stars_kept += total
    else:
        n_stars_kept = 0
        for chunk_path in chunk_paths:
            n_stars_kept += _process_chunk_for_neighbors(
                chunk_path,
                delta_k,
                radius_arcmin,
                output_list_path,
                None,
                only_reject_brighter_neighbors,
                must_check_gsc
            )
    if not pretend:
        output_list.close()
    return output_list_path, n_stars_kept

def count_non_comment_lines(path, pretend=False):
    """Counts lines in file that have data (non-empty, non-#-prefixed-comment)"""
    non_comment_lines = 0
    if not pretend:
        with open(path, 'r') as f:
            for line in f:
                if len(line) > 0 and line[0] == '#':
                    continue
                elif len(line.strip()) == 0:
                    continue
                else:
                    non_comment_lines += 1
    return non_comment_lines

def remove_non_AAA_sources(path, pretend=False):
    """Remove all sources with PSC qual flags other than AAA
    (in other words, keep only those with good photometry in J/H/K)"""
    outpath = path + "_good"
    n_pruned = 0
    n_base_stars = 0
    if not pretend:
        with open(outpath, 'w') as fout:
            with open(path, 'r') as fin:
                for line in fin:
                    if len(line) > 0 and line[0] == '#':
                        continue
                    else:
                        n_base_stars += 1

                    if 'AAA' not in line:
                        n_pruned += 1
                        continue
                    fout.write(line)
        _log("Pruned {} sources with non-AAA quality flags".format(n_pruned))
    n_kept = n_base_stars - n_pruned
    return outpath, n_kept

def fix_idx_col(path, pretend=False):
    """When we have combined separate (North and South) queries, modify
    the "idx" identifiers based on Declination so that they are unique:
    If Dec >= 0, replace 'U' prefix with 'N'; otherwise 'S' """
    outpath = path + "_idxfixed"
    if not pretend:
        with open(outpath, 'w') as fout:
            with open(path, 'r') as fin:
                for old_line in fin:
                    if len(old_line) > 0 and old_line[0] == '#':
                        fout.write(old_line)
                        continue
                    old_idx = old_line.split()[-1]
                    dec = old_line.split()[1]
                    if float(dec) >= 0:
                        fixed_idx = old_idx.replace('U','N')
                    else:
                        fixed_idx = old_idx.replace('U','S')
                    fixed_line = old_line.replace(old_idx, fixed_idx)
                    fout.write(fixed_line)
        fout.close()
        shutil.move(outpath, path)
        _log("Replaced idx column 'U' prefix with 'N'/'S' to maintain unique identifiers in combined base list")
    return path

def compute_list(name, spec, list_subdir, pretend=False):
    """Given a data structure corresponding to target criteria
    (i.e. a dict from `list_specs`), compute the base list and apply
    target criteria that can be handled by this script
    (e.g. neighbor star exclusion, but not enforcing
    guide star availability)"""
    report = [name,]

    def _report(message):
        report.append(message)

    _log("Computing {} from {}".format(name, pformat(spec)))
    k_min, k_max = spec['k_mag']
    base_list_path, n_base_sources = compute_base_list(k_min, k_max, spec, pretend=pretend)
    elat_min = spec.get('elat')
    if elat_min is not None:
        # Replace idx column 'U' prefix with 'N'/'S' to maintain
        # unique identifiers in combined base list.
        fix_idx_col(base_list_path, pretend=pretend)

    msg = "Base list {} < K {} has {} sources".format(k_min, k_max, n_base_sources)
    _log(msg)
    _report(msg)
<<<<<<< HEAD
    if not spec.get('allow_non_aaa', False):
        base_list_path, n_base_minus_extended = remove_non_AAA_sources(base_list_path)
=======
    if name.startswith('initial_image_mosaic') == False and name.startswith('early_comm') == False:
        base_list_path, n_base_minus_extended = remove_non_AAA_sources(base_list_path, pretend=pretend)
>>>>>>> 417973e3
        msg = "After removing non-AAA sources: {}".format(n_base_minus_extended)
        _log(msg)
        _report(msg)
    neighbor_criteria = spec.get('neighbors', [])

    # neighbor criteria are applied iteratively, so base stars pruned by one set of criteria
    # won't be used as the base for a subsequent cone-search
    # the intermediate_list_path holds the current base list
    intermediate_list_path = base_list_path
    # If one of the criteria puts us over the 2MASS completeness limit
    # we need to go check GSC-II later:
    if len(neighbor_criteria) > 0:
        for nc in neighbor_criteria:
            must_check_gsc = False
            if k_max + nc['delta_k'] > TWOMASS_COMPLETENESS_K:
                warning = "Warning: For {} < K < {} and deltaK < {}, max neighbor Kmag we care about is {}, but 2MASS is only complete to K={}".format(
                    k_min, k_max, nc['delta_k'], k_max + nc['delta_k'], TWOMASS_COMPLETENESS_K
                )
                _log(warning)
                _report(warning)
                must_check_gsc = True
            _log("for {} prune neighbors deltaK < {} mag; r < {} arcmin".format(intermediate_list_path, nc['delta_k'], nc['r_arcmin']))
            intermediate_list_path, n_kept = find_stars_without_neighbors(intermediate_list_path, nc['delta_k'], nc['r_arcmin'], only_reject_brighter_neighbors=False, must_check_gsc=must_check_gsc, pretend=pretend)
            _log("Got {}".format(intermediate_list_path))
            msg = "After excluding stars with neighbors in deltaK < {} mag; r < {} arcmin: {} sources".format(nc['delta_k'], nc['r_arcmin'], n_kept)
            _log(msg)
            _report(msg)

    brighter_neighbors_r_arcmin = spec.get('no_brighter_neighbors_r_arcmin')
    if brighter_neighbors_r_arcmin is not None:
        # can't supply DK_MAX here, since we'll miss some bright neighbors unless we set DK_MAX high enough that it's useless
        _log("for {} prune brighter neighbors in r {}".format(intermediate_list_path, brighter_neighbors_r_arcmin))
        pruned_list_path, n_kept = find_stars_without_neighbors(intermediate_list_path, None, brighter_neighbors_r_arcmin, only_reject_brighter_neighbors=True, must_check_gsc=False, pretend=pretend)
        _log("Got {}".format(pruned_list_path))
        msg = "After excluding stars with brighter neighbors in r < {}: {} sources".format(brighter_neighbors_r_arcmin, n_kept)
        _log(msg)
        _report(msg)
    else:
        pruned_list_path = intermediate_list_path

    if elat_min is not None:
        if elat_min == 85:
            _report("|ecliptic lat| > {:} (CVZ)".format(elat_min))
        else:
            _report("|ecliptic lat| > {:}".format(elat_min))
    #if CVZ_ONLY:
    #    dest_path = join('target_lists_cvz_only', name)
    #    _report("CVZ only")
    #elif NEAR_CVZ_ONLY:
    #    dest_path = join('target_lists_nearcvz_only', name)
    #    _report("Near CVZ only (|ecliptic lat| > {:})".format(NEAR_CVZ_ELAT))
    #else:
    #    dest_path = join('target_lists', name)
    dest_path = join(list_subdir, name)
    _log("cp {} {}".format(pruned_list_path, dest_path))
    if not pretend:
        shutil.copy(pruned_list_path, dest_path)

    with open(dest_path + '.report', 'w') as f:
        f.write('\n'.join(report))
        f.write("\n")
        _log("Wrote report to {}".format(dest_path + ".report"))
    return dest_path

if __name__ == "__main__":
    parser = argparse.ArgumentParser(description="Build a list of stars meeting the provided isolation criteria, based on 2MASS and GSC2 catalog queries.")
    parser.add_argument("category", type=str, help="Category of the target list to build; must be a key in the target_list dictionary specified in list_specs.py.")
    parser.add_argument("--newfilepath", type=str, default="target_lists_{:s}".format(datetime.datetime.now().strftime("%Y-%m-%d")), help="Destination directory for new target lists.")
    parser.add_argument("--nproc", type=int, help="Number of processor cores to assign to query workers.")
    parser.add_argument("--nowrite", help="Do not write the new list file; only display the results.", action="store_true")

    args = parser.parse_args()

    # Set up these shared/global variables
    if args.nproc:
        _pool = multiprocessing.Pool(args.nproc)
    else:
        _pool = multiprocessing.Pool(multiprocessing.cpu_count()/2)
    _manager = multiprocessing.Manager()
    # Make sure destination directories exist
    subprocess.call("mkdir -p ./cache {:s}".format(os.path.normpath(args.newfilepath)), shell=True)

    assert args.category in target_lists, "The specified target category does not exist in the target_lists dictionary of list_specs.py."
    list_subdir = join(os.path.normpath(args.newfilepath), args.category)
    subprocess.call("mkdir -p {:s}".format(list_subdir), shell=True)
    new_list_name = compute_list(args.category, target_lists[args.category], list_subdir, pretend=args.nowrite)

    _pool.close()
    _pool.join()<|MERGE_RESOLUTION|>--- conflicted
+++ resolved
@@ -553,10 +553,7 @@
                 total = 0
                 _log("total = 0 (reassign otherwise)")
                 import code
-<<<<<<< HEAD
-=======
 #                code.interact(local=locals(), global=globals())
->>>>>>> 417973e3
                 code.interact(local=dict(globals(), **locals()))
             n_stars_kept += total
     else:
@@ -660,13 +657,8 @@
     msg = "Base list {} < K {} has {} sources".format(k_min, k_max, n_base_sources)
     _log(msg)
     _report(msg)
-<<<<<<< HEAD
-    if not spec.get('allow_non_aaa', False):
-        base_list_path, n_base_minus_extended = remove_non_AAA_sources(base_list_path)
-=======
     if name.startswith('initial_image_mosaic') == False and name.startswith('early_comm') == False:
         base_list_path, n_base_minus_extended = remove_non_AAA_sources(base_list_path, pretend=pretend)
->>>>>>> 417973e3
         msg = "After removing non-AAA sources: {}".format(n_base_minus_extended)
         _log(msg)
         _report(msg)
